#!/usr/bin/env python3
# -*- coding: utf-8 -*-
"""
Created on Fri Feb 12 20:04:40 2021

@author: ghiggi
"""
import os
import warnings
import time
import dask
import argparse
import torch
import pickle
import numpy as np
import pygsp as pg
import cartopy.crs as ccrs
import xarray as xr
import matplotlib.pyplot as plt
from torch import nn, optim

## DeepSphere-Earth
from modules.utils_config import get_default_settings
from modules.utils_config import read_config_file
from modules.utils_config import write_config_file
from modules.utils_config import get_model_settings
from modules.utils_config import get_training_settings
from modules.utils_config import get_AR_settings
from modules.utils_config import get_dataloader_settings
# from modules.utils_config import get_pytorch_model
from modules.utils_config import get_model_name
from modules.utils_config import set_pytorch_settings
from modules.utils_config import load_pretrained_model
from modules.utils_config import create_experiment_directories
from modules.utils_config import print_model_description
from modules.utils_config import print_dim_info
from modules.utils_io import get_AR_model_diminfo
from modules.utils_io import check_AR_DataArrays 
from modules.training_autoregressive import AutoregressiveTraining
from modules.predictions_autoregressive import AutoregressivePredictions
from modules.predictions_autoregressive import rechunk_forecasts_for_verification
# from modules.predictions_autoregressive import reshape_forecasts_for_verification
from modules.utils_torch import summarize_model
from modules.AR_Scheduler import AR_Scheduler
from modules.early_stopping import EarlyStopping

## Project specific functions
from modules.xscaler import LoadScaler
from modules.xscaler import SequentialScaler
import modules.xsphere  # required for xarray 'sphere' accessor 
import modules.xverif as xverif

from modules.my_io import readDatasets   
from modules.my_io import reformat_Datasets
import modules.my_models_graph as my_architectures
from modules.loss import WeightedMSELoss, compute_error_weight

from modules.my_plotting import plot_skill_maps

# For plotting 
import matplotlib
matplotlib.use('cairo') # Cairo
# matplotlib.use('Agg') # Cairo
## Disable warnings
warnings.filterwarnings("ignore")
##----------------------------------------------------------------------------.
## Assumptions 
# - Assume data with same temporal resolution 
# - Assume data without missing timesteps 
# - Do not expect data with different scales 

##----------------------------------------------------------------------------.
## Tensor dimension order !!!
# - For autoregressive: 
# ['sample','time', 'node', ..., 'feature']
# - For classical 
# ['sample','node', ... , 'feature]
# ['sample','time', 'node','feature']

# - Dimension order should be generalized (to a cfg setting) ?
# - ['time', 'node', 'level', 'ensemble', 'feature'] 

# Feature dimension data order = [static, bc, dynamic]
##----------------------------------------------------------------------------.
### TODO
# - kernel_size vs kernel_size_pooling  ???
# - ratio? periodic?
# - numeric_precision: currently work only for float32 !!!

# Torch precision 
# --> Set torch.set_default_tensor_type() 

# Set RNG in worker_init_fn of DataLoader for reproducible ... 
##----------------------------------------------------------------------------.
#-----------------------------------------------------------------------------.
def main(cfg_path, exp_dir, data_dir):
    """General function for training DeepSphere4Earth models."""
    ##------------------------------------------------------------------------.
    ### Read experiment configuration settings 
    cfg = read_config_file(fpath=cfg_path)
    
    # Some special stuff you might want to adjust 
    cfg['dataloader_settings']["prefetch_in_GPU"] = False# True? To test 
    cfg['dataloader_settings']["prefetch_factor"] = 2     # Maybe increase if only prefetch on CPU? 
    cfg['dataloader_settings']["num_workers"] = 8
    cfg['dataloader_settings']["autotune_num_workers"] = False
    cfg['dataloader_settings']["pin_memory"] = False
    cfg['dataloader_settings']["asyncronous_GPU_transfer"] = True
    cfg['model_settings']["model_name_suffix"] = "AR_UPDATE"
    # cfg['training_settings']['epochs'] = 12
    cfg['AR_settings']["AR_iterations"] = 6
    ##------------------------------------------------------------------------.
    ### Retrieve experiment-specific configuration settings   
    model_settings = get_model_settings(cfg)   
    AR_settings = get_AR_settings(cfg)
    training_settings = get_training_settings(cfg) 
    dataloader_settings = get_dataloader_settings(cfg) 
    
    ##------------------------------------------------------------------------.
    #### Load netCDF4 Datasets
    data_sampling_dir = os.path.join(data_dir, cfg['model_settings']["sampling_name"])

    # - Dynamic data (i.e. pressure and surface levels variables)
    ds_dynamic = readDatasets(data_dir=data_sampling_dir, feature_type='dynamic')
    # - Boundary conditions data (i.e. TOA)
    ds_bc = readDatasets(data_dir=data_sampling_dir, feature_type='bc')
    # - Static features
    ds_static = readDatasets(data_dir=data_sampling_dir, feature_type='static')
    
    ds_dynamic = ds_dynamic.drop(["level","lat","lon"])
    ds_bc = ds_bc.drop(["lat","lon"])
    ds_static = ds_static.drop(["lat","lon"])
    
    ##-----------------------------------------------------------------------------.
    #### Define scaler to apply on the fly within DataLoader 
    # - Load scalers
    dynamic_scaler = LoadScaler(os.path.join(data_sampling_dir, "Scalers", "GlobalStandardScaler_dynamic.nc"))
    bc_scaler = LoadScaler(os.path.join(data_sampling_dir, "Scalers", "GlobalStandardScaler_bc.nc"))
    static_scaler = LoadScaler(os.path.join(data_sampling_dir, "Scalers", "GlobalStandardScaler_static.nc"))
    # # - Create single scaler 
    scaler = SequentialScaler(dynamic_scaler, bc_scaler, static_scaler)
    
    ##-----------------------------------------------------------------------------.
    #### Split data into train, test and validation set 
    # - Defining time split for training 
    training_years = np.array(['2010-01-01T07:00','2014-12-31T23:00'], dtype='M8[m]')  
    validation_years = np.array(['2015-01-01T00:00','2016-12-31T23:00'], dtype='M8[m]')    
    test_years = np.array(['2017-01-01T00:00','2018-12-31T23:00'], dtype='M8[m]')   
    
    # - Split data sets 
    t_i = time.time()
    ds_training_dynamic = ds_dynamic.sel(time=slice(training_years[0], training_years[-1]))
    ds_training_bc = ds_bc.sel(time=slice(training_years[0], training_years[-1]))
      
    ds_validation_dynamic = ds_dynamic.sel(time=slice(validation_years[0], validation_years[-1]))
    ds_validation_bc = ds_bc.sel(time=slice(validation_years[0], validation_years[-1]))
    
    ds_test_dynamic = ds_dynamic.sel(time=slice(test_years[0], test_years[-1]))
    ds_test_bc = ds_bc.sel(time=slice(test_years[0], test_years[-1]))
    
    print('- Splitting data into train, validation and test sets: {:.2f}s'.format(time.time() - t_i))
    
    ##-----------------------------------------------------------------------------.
    ### Dataset to DataArray conversion 
    # TODO this will be remove when Zarr source data are DataArrays 
    dict_DataArrays = reformat_Datasets(ds_training_dynamic = ds_training_dynamic,
                                        ds_validation_dynamic = ds_validation_dynamic,
                                        ds_static = ds_static,              
                                        ds_training_bc = ds_training_bc,         
                                        ds_validation_bc = ds_validation_bc,
                                        preload_data_in_CPU = True)
    
    da_static = dict_DataArrays['da_static']
    da_training_dynamic = dict_DataArrays['da_training_dynamic']
    da_validation_dynamic = dict_DataArrays['da_validation_dynamic']
    da_training_bc = dict_DataArrays['da_training_bc']
    da_validation_bc = dict_DataArrays['da_validation_bc']
    
    check_AR_DataArrays(da_training_dynamic = da_training_dynamic,
                        da_training_bc = da_training_bc,  
                        da_static = da_static,
                        da_validation_dynamic = da_validation_dynamic,
                        da_validation_bc = da_validation_bc,
                        verbose=True)    
    
    dict_test_DataArrays = reformat_Datasets(ds_training_dynamic = ds_test_dynamic,
                                             ds_static = ds_static,  
                                             ds_training_bc = ds_test_bc,            
                                             preload_data_in_CPU = True)
    
    da_static = dict_test_DataArrays['da_static']
    da_test_dynamic = dict_test_DataArrays['da_training_dynamic']
    da_test_bc = dict_test_DataArrays['da_training_bc']
    
    ##------------------------------------------------------------------------.
    ### Define pyTorch settings 
    device = set_pytorch_settings(training_settings)
    
    ##------------------------------------------------------------------------.
    ## Retrieve dimension info of input-output Torch Tensors
    dim_info = get_AR_model_diminfo(AR_settings=AR_settings,
                                    da_dynamic=da_training_dynamic, 
                                    da_static=da_static, 
                                    da_bc=da_training_bc)
    
    model_settings['dim_info'] = dim_info

    ##------------------------------------------------------------------------.
    # Print model settings 
    print_model_description(cfg)
    print_dim_info(dim_info)  

    ##------------------------------------------------------------------------.
    ### Define the model architecture   
    # TODO (@Wentao ... )  
    # - wrap below in a function --> utils_config ? 
    # - model = get_pytorch_model(module, model_settings = model_settings) 
    DeepSphereModelClass = getattr(my_architectures, model_settings['architecture_name'])
    # - Retrieve required model arguments
    model_keys = ['dim_info', 'sampling', 'resolution',
                  'knn', 'kernel_size_conv',
                  'pool_method', 'kernel_size_pooling']
    model_args = {k: model_settings[k] for k in model_keys}
    model_args['numeric_precision'] = training_settings['numeric_precision']
    # - Define DeepSphere model 
    model = DeepSphereModelClass(**model_args)              
    
    ###-----------------------------------------------------------------------.
    ## If requested, load a pre-trained model for fine-tuning
    if model_settings['pretrained_model_name'] is not None:
        load_pretrained_model(model = model, exp_dir=exp_dir, model_name = model_settings['pretrained_model_name'])
        
    ###-----------------------------------------------------------------------.
    ### Transfer model to the device (i.e. GPU)
    model = model.to(device)
    
    ###-----------------------------------------------------------------------.
    ### Summarize the model 
    profiling_info = summarize_model(model=model, 
                                     input_size=dim_info['input_shape'],  
                                     batch_size=training_settings["training_batch_size"], 
                                     device=device)

    ###-----------------------------------------------------------------------.
    # DataParallel training option on multiple GPUs
    # if training_settings['DataParallel_training'] is True:
    #     if torch.cuda.device_count() > 1 and len(training_settings['GPU_devices_ids']) > 1:
    #         model = nn.DataParallel(model, device_ids=[i for i in training_settings['GPU_devices_ids']])
        
    ###-----------------------------------------------------------------------.
    ## Generate the (new) model name and its directories 
    if model_settings['model_name'] is not None:
        model_name = model_settings['model_name']
    else: 
        model_name = get_model_name(cfg)
        model_settings['model_name'] = model_name
        cfg['model_settings']["model_name_prefix"] = None
        cfg['model_settings']["model_name_suffix"] = None
    
    exp_dir = create_experiment_directories(exp_dir = exp_dir,      
                                            model_name = model_name,
                                            force=True) 
    
    ##------------------------------------------------------------------------.
    # Define model weights filepath 
    # TODO: (@Yasser, Wentao) (better name convention?)
    model_fpath = os.path.join(exp_dir, "model_weights", "model.h5")
    
    ##------------------------------------------------------------------------.
    # Write config file in the experiment directory 
    write_config_file(cfg = cfg,
                      fpath = os.path.join(exp_dir, 'config.json'))
       
    ##------------------------------------------------------------------------.
    ### - Define custom loss function 
    # TODO (@Wentao) 
    # - --> variable weights 
    # - --> spatial masking 
    # - --> area_weights   
    weights = compute_error_weight(model.graphs[0])
    criterion = WeightedMSELoss(weights=weights)
    
    ##------------------------------------------------------------------------.
    ### - Define optimizer 
    optimizer = optim.Adam(model.parameters(),    
                           lr=training_settings['learning_rate'], 
                           eps=1e-7,    
                           weight_decay=0, amsgrad=False)
      
    ##------------------------------------------------------------------------.
    # ### - Define AR_Weights_Scheduler 
    ar_scheduler = AR_Scheduler(method = "Constant",
                                # factor = 0.0005,
                                initial_AR_absolute_weights = [0.8, 0.2, 0.2, 0.2, 0.2, 1]) 

    # ar_scheduler = AR_Scheduler(method = "LinearStep",
    #                             factor = 0.0005,
    #                             fixed_AR_weights = [0,3],
    #                             initial_AR_absolute_weights = [1,1])   
    
    ### - Define Early Stopping 
    # - Used also to update AR_scheduler (increase AR iterations) if 'AR_iterations' not reached.
<<<<<<< HEAD
    patience = 500
=======
    patience = 1000
>>>>>>> 91824389
    minimum_iterations = 1000
    minimum_improvement = 0.001 # 0 to not stop 
    stopping_metric = 'validation_total_loss'   # training_total_loss                                                     
    mode = "min" # MSE best when low  
    early_stopping = EarlyStopping(patience = patience,
                                   minimum_improvement = minimum_improvement,
                                   minimum_iterations = minimum_iterations,
                                   stopping_metric = stopping_metric,                                                         
                                   mode = mode)  
    ##------------------------------------------------------------------------.                              
    ## - Define AR_Weights_Scheduler                                
    # ar_scheduler = AR_Scheduler(method = "LinearStep",
    #                             factor = 0.01, 
    #                             initial_AR_weights = [1])   
    
    # ### - Define Early Stopping 
    # # - Used also to update AR_scheduler (increase AR iterations) if 'AR_iterations' not reached.
    # patience = 1 #200
    # minimum_iterations = 2 # 10000
    # minimum_improvement = 0.001 # 0 to not stop 
    # stopping_metric = 'validation_total_loss'   # training_total_loss                                                     
    # mode = "min" # MSE best when low  
    # early_stopping = EarlyStopping(patience = patience,
    #                                minimum_improvement = minimum_improvement,
    #                                minimum_iterations = minimum_iterations,
    #                                stopping_metric = stopping_metric,                                                         
    #                                mode = mode)  
    ##------------------------------------------------------------------------.
    ### - Defining LR_Scheduler 
    # TODO (@Yasser)
    # - https://www.kaggle.com/isbhargav/guide-to-pytorch-learning-rate-scheduling
    # LR_scheduler = optim.lr_scheduler.StepLR(optimizer, step_size=1, gamma=0.1, last_epoch=-1)
    # LR_scheduler = optim.lr_scheduler.MultiStepLR(optimizer, milestones=[30,80,100,150], gamma=0.1)
    # LR_scheduler = optim.lr_scheduler.CosineAnnealingLR(optimizer, steps)
    # LR_scheduler = optim.lr_scheduler.ReduceLROnPlateau
    LR_scheduler = None
    ##------------------------------------------------------------------------.
    ### - Train the model 
    dask.config.set(scheduler='synchronous')
    training_info = AutoregressiveTraining(model = model,
                                           model_fpath = model_fpath,  
                                           # Loss settings 
                                           criterion = criterion,
                                           optimizer = optimizer,  
                                           LR_scheduler = LR_scheduler, 
                                           AR_scheduler = ar_scheduler,                                
                                           early_stopping = early_stopping,
                                           # Data
                                           da_training_dynamic = da_training_dynamic,
                                           da_validation_dynamic = da_validation_dynamic,
                                           da_static = da_static,              
                                           da_training_bc = da_training_bc,         
                                           da_validation_bc = da_validation_bc,  
                                           scaler = scaler, 
                                           # Dataloader settings
                                           num_workers = dataloader_settings['num_workers'],  # dataloader_settings['num_workers'], 
                                           autotune_num_workers = dataloader_settings['autotune_num_workers'], 
                                           prefetch_factor = dataloader_settings['prefetch_factor'],  
                                           prefetch_in_GPU = dataloader_settings['prefetch_in_GPU'], 
                                           drop_last_batch = dataloader_settings['drop_last_batch'],     
                                           random_shuffle = dataloader_settings['random_shuffle'], 
                                           pin_memory = dataloader_settings['pin_memory'], 
                                           asyncronous_GPU_transfer = dataloader_settings['asyncronous_GPU_transfer'], 
                                           # Autoregressive settings  
                                           input_k = AR_settings['input_k'], 
                                           output_k = AR_settings['output_k'], 
                                           forecast_cycle = AR_settings['forecast_cycle'],                         
                                           AR_iterations = AR_settings['AR_iterations'], 
                                           stack_most_recent_prediction = AR_settings['stack_most_recent_prediction'], 
                                           # Training settings 
                                           numeric_precision = training_settings['numeric_precision'], 
                                           training_batch_size = training_settings['training_batch_size'], 
                                           validation_batch_size = training_settings['validation_batch_size'],   
                                           epochs = training_settings['epochs'], 
                                           scoring_interval = training_settings['scoring_interval'], 
                                           save_model_each_epoch = training_settings['save_model_each_epoch'], 
                                           # GPU settings 
                                           device = device)
    
    # Save AR TrainingInfo
    print("========================================================================================")
    print("- Saving training information")
    with open(os.path.join(exp_dir,"training_info/AR_TrainingInfo.pickle"), 'wb') as handle:
        pickle.dump(training_info, handle, protocol=pickle.HIGHEST_PROTOCOL)
    
    # # Load AR TrainingInfo
    # with open(os.path.join(exp_dir,"training_info/AR_TrainingInfo.pickle"), 'rb') as handle:
    #    training_info = pickle.load(handle)
  
    ##------------------------------------------------------------------------.
    ### Create plots related to training evolution  
    ### Create plots related to training evolution  
    print("========================================================================================")
    print("- Creating plots to investigate training evolution")
    ## - Plot the loss at all AR iterations (in one figure)
    fig, ax = plt.subplots()
    for AR_iteration in range(training_info.AR_iterations+1):
        ax = training_info.plot_loss_per_AR_iteration(AR_iteration = AR_iteration, 
                                                        ax = ax,
                                                        linestyle="solid",
                                                        linewidth=0.3,
                                                        ylim = (0,0.08), 
                                                        plot_validation = False, 
                                                        plot_labels = True,
                                                        plot_legend = False,
                                                        add_AR_weights_updates=False)
    leg = ax.legend(labels=list(range(training_info.AR_iterations + 1)), 
                    title="AR iteration", 
                    loc='upper right')
    # - Make legend line more thick
    for line in leg.get_lines():
        line.set_linewidth(2)
    # - Reset color cycling 
    plt.gca().set_prop_cycle(None) 
    for AR_iteration in range(training_info.AR_iterations+1):
        ax = training_info.plot_loss_per_AR_iteration(AR_iteration = AR_iteration, 
                                                        ax = ax,
                                                        linestyle="dashed",
                                                        linewidth=0.3,
                                                        ylim = (0,0.08), 
                                                        plot_training = False, 
                                                        plot_labels = False,
                                                        plot_legend = False,
                                                        add_AR_weights_updates=False)  
    # - Add vertical line when AR iteration is added
    iterations_of_AR_updates = training_info.iterations_of_AR_updates()
    if len(iterations_of_AR_updates) > 0: 
        [ax.axvline(x=x, color=(0, 0, 0, 0.90), linewidth=0.1) for x in iterations_of_AR_updates]
    # - Add title 
    ax.set_title("Loss evolution at each AR iteration")
    # - Save figure
    fig.savefig(os.path.join(exp_dir, "figs/training_info/Loss_at_all_AR_iterations.png"))    
    ##------------------------------------------------------------------------.   
    ## - Plot the loss at each AR iteration (in separate figures)
    for AR_iteration in range(training_info.AR_iterations+1):
        fname = os.path.join(exp_dir, "figs/training_info/Loss_at_AR_{}.png".format(AR_iteration)) 
        training_info.plot_loss_per_AR_iteration(AR_iteration = AR_iteration,
                                                 linewidth=0.6,
                                                 ylim = (0,0.08),
                                                 title="Loss evolution at AR iteration {}".format(AR_iteration)).savefig(fname) 

    ##------------------------------------------------------------------------.
    ## - Plot total loss 
    training_info.plot_total_loss(ylim = (0,0.08),linewidth=0.6).savefig(os.path.join(exp_dir, "figs/training_info/Total_Loss.png"))

    ##------------------------------------------------------------------------.
    ## - Plot AR weights  
    training_info.plot_AR_weights(normalized=True).savefig(os.path.join(exp_dir, "figs/training_info/AR_Normalized_Weights.png"))
    training_info.plot_AR_weights(normalized=False).savefig(os.path.join(exp_dir, "figs/training_info/AR_Absolute_Weights.png"))   
    
    ##-------------------------------------------------------------------------.
    ### - Create predictions 
    print("========================================================================================")
    print("- Running predictions")
    forecast_zarr_fpath = os.path.join(exp_dir, "model_predictions/spatial_chunks/test_pred.zarr")
    dask.config.set(scheduler='synchronous')
    ds_forecasts = AutoregressivePredictions(model = model, 
                                             # Data
                                             da_dynamic = da_test_dynamic,
                                             da_static = da_static,              
                                             da_bc = da_test_bc, 
                                             scaler = scaler,
                                             # Dataloader options
                                             device = device,
<<<<<<< HEAD
                                             batch_size = 100,  # number of forecasts per batch
=======
                                             batch_size = 25,  # number of forecasts per batch
>>>>>>> 91824389
                                             num_workers = dataloader_settings['num_workers'], 
                                            #  tune_num_workers = False, 
                                             prefetch_factor = dataloader_settings['prefetch_factor'], 
                                             prefetch_in_GPU = dataloader_settings['prefetch_in_GPU'],  
                                             pin_memory = dataloader_settings['pin_memory'],
                                             asyncronous_GPU_transfer = dataloader_settings['asyncronous_GPU_transfer'],
                                             numeric_precision = training_settings['numeric_precision'], 
                                             # Autoregressive settings
                                             input_k = AR_settings['input_k'], 
                                             output_k = AR_settings['output_k'], 
                                             forecast_cycle = AR_settings['forecast_cycle'],                         
                                             stack_most_recent_prediction = AR_settings['stack_most_recent_prediction'], 
                                             AR_iterations = 20,        # How many time to autoregressive iterate
                                             # Save options 
                                             zarr_fpath = forecast_zarr_fpath,  # None --> do not write to disk
                                             rounding = 2,             # Default None. Accept also a dictionary 
                                             compressor = "auto",      # Accept also a dictionary per variable
                                             chunks = "auto",          
                                             timedelta_unit='hour')
    ##------------------------------------------------------------------------.
    ### Reshape forecast Dataset for verification
    # - For efficient verification, data must be contiguous in time, but chunked over space (and leadtime) 
    # dask.config.set(pool=ThreadPool(4))
    dask.config.set(scheduler='processes')
    ## Reshape on the fly (might work with the current size of data)
    # --> To test ...  
    # ds_verification = reshape_forecasts_for_verification(ds_forecasts)
    
    ## Reshape from 'forecast_reference_time'-'leadtime' to 'time (aka) forecasted_time'-'leadtime'  
    # - Rechunk Dataset over space on disk and then reshape the for verification
    print("========================================================================================")
    print("- Reshape test set predictions for verification")
    verification_zarr_fpath = os.path.join(exp_dir, "model_predictions/temporal_chunks/test_pred.zarr")
    ds_verification_format = rechunk_forecasts_for_verification(ds=ds_forecasts, 
                                                                chunks="auto", 
                                                                target_store=verification_zarr_fpath,
                                                                max_mem = '1GB')
     
    ##------------------------------------------------------------------------.
    ### - Run deterministic verification 
    print("========================================================================================")
    print("- Run deterministic verification")
    dask.config.set(scheduler='processes')
    ds_skill = xverif.deterministic(pred = ds_verification_format,
                                    obs = da_test_dynamic.to_dataset('feature'), 
                                    forecast_type="continuous",
                                    aggregating_dims='time',
                                    exclude_dim="leadtime")

    ds_skill.to_netcdf(os.path.join(exp_dir, "model_skills/deterministic_skill.nc"))
    
    ##------------------------------------------------------------------------.
    ### - Create verification summary plots and maps
    print("========================================================================================")
    print("- Create verification summary plots and maps")
    # - Add mesh information 
    # ---> TODO: To generalize based on cfg sampling !!!
    ds_skill = ds_skill.sphere.add_nodes_from_pygsp(pygsp_graph=pg.graphs.SphereHealpix(subdivisions=16, k=20, nest=True))
    ds_skill = ds_skill.sphere.add_SphericalVoronoiMesh(x='lon', y='lat')
    
    # - Compute global and latitudinal skill summary statistics    
    ds_global_skill = xverif.global_summary(ds_skill, area_coords="area")
    ds_latitudinal_skill = xverif.latitudinal_summary(ds_skill, lat_dim='lat', lon_dim='lon', lat_res=5) 
    ds_longitudinal_skill = xverif.longitudinal_summary(ds_skill, lat_dim='lat', lon_dim='lon', lon_res=5) 
    
    # - Create spatial maps 
    plot_skill_maps(ds_skill = ds_skill,  
                    figs_dir = os.path.join(exp_dir, "figs/skills/SpatialSkill"),
                    crs_proj = ccrs.Robinson(),
                    suffix="",
                    prefix="")
    
    # - Create skill vs. leadtime plots 
    # TODO:
        
        
        
    ##------------------------------------------------------------------------.
    ### - Create animations 
    # - Obs      , Forecast,       Error  
    # - Obs Anom , Forecast Anom , Error Anom 

    
    ##-------------------------------------------------------------------------.

if __name__ == '__main__':
    default_config = 'configs/UNetSpherical/Healpix_400km/InterpPool-k20.json'
    default_config = 'configs/UNetSpherical/Healpix_400km/MaxAreaPool-k20.json'

    parser = argparse.ArgumentParser(description='Training weather prediction model')
    parser.add_argument('--config_file', type=str, default=default_config)
    parser.add_argument('--cuda', type=str, default='0')

    args = parser.parse_args()
    os.environ["CUDA_DEVICE_ORDER"]="PCI_BUS_ID" 
    os.environ["CUDA_VISIBLE_DEVICES"] = args.cuda

    data_dir = "/data/weather_prediction/data"
    exp_dir = "/data/weather_prediction/experiments_GG"

    main(args.config_file, exp_dir, data_dir)<|MERGE_RESOLUTION|>--- conflicted
+++ resolved
@@ -300,11 +300,7 @@
     
     ### - Define Early Stopping 
     # - Used also to update AR_scheduler (increase AR iterations) if 'AR_iterations' not reached.
-<<<<<<< HEAD
-    patience = 500
-=======
     patience = 1000
->>>>>>> 91824389
     minimum_iterations = 1000
     minimum_improvement = 0.001 # 0 to not stop 
     stopping_metric = 'validation_total_loss'   # training_total_loss                                                     
@@ -469,11 +465,7 @@
                                              scaler = scaler,
                                              # Dataloader options
                                              device = device,
-<<<<<<< HEAD
-                                             batch_size = 100,  # number of forecasts per batch
-=======
                                              batch_size = 25,  # number of forecasts per batch
->>>>>>> 91824389
                                              num_workers = dataloader_settings['num_workers'], 
                                             #  tune_num_workers = False, 
                                              prefetch_factor = dataloader_settings['prefetch_factor'], 
