--- conflicted
+++ resolved
@@ -310,14 +310,9 @@
             assert periodic is not None
             periodic = bool(periodic)
 
-<<<<<<< HEAD
-        num_nodes = [N, N / kernel_size_pooling, N / (kernel_size_pooling * kernel_size_pooling)]
-        super().__init__(num_nodes, 'healpix', 'avg', kernel_size_pooling)
-=======
         # Pooling - unpooling
         self.pooling = PoolUnpoolBlock.getPoolUnpoolLayer(sampling, pool_method, pool=True, kernel_size=kernel_size_pooling, ratio=ratio)
         self.unpool = PoolUnpoolBlock.getPoolUnpoolLayer(sampling, pool_method, pool=False, kernel_size=kernel_size_pooling, ratio=ratio)
->>>>>>> d512655f
 
         # Encoding block 1
         self.conv11 = ConvBlock(in_channels, 32 * 2, kernel_size, conv_type, True, True, laplacian=self.laplacians[0], periodic=periodic, ratio=ratio)
