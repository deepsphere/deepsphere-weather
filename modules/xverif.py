#!/usr/bin/env python3
# -*- coding: utf-8 -*-
"""
Created on Sat Feb 27 15:51:43 2021

@author: ghiggi
"""
import os
import xarray as xr 
import numpy as np 
import pandas as pd
<<<<<<< HEAD
import scipy.stats
import time
from dask.diagnostics import ProgressBar

# https://xskillscore.readthedocs.io/en/stable/api/xskillscore.pearson_r_eff_p_value.html
##----------------------------------------------------------------------------.
=======
import time 
>>>>>>> 77beedf8
## Weighting for equiangular 
# weights_lat = np.cos(np.deg2rad(lat))
# weights_lat /= weights_lat.sum()  
# error * weights_lat 

##----------------------------------------------------------------------------.
def _match_nans(a, b, weights=None):
    """
    Considers missing values pairwise. 
    If a value is missing in a, the corresponding value in b is turned to nan, and
    vice versa.
    
    Code source: https://github.com/xarray-contrib/xskillscore
     
    Returns
    -------
    a, b, weights : ndarray
        a, b, and weights (if not None) with nans placed at pairwise locations.
    """
    if np.isnan(a).any() or np.isnan(b).any():
        # Avoids mutating original arrays and bypasses read-only issue.
        a, b = a.copy(), b.copy()
        # Find pairwise indices in a and b that have nans.
        idx = np.logical_or(np.isnan(a), np.isnan(b))
        a[idx], b[idx] = np.nan, np.nan
        if isinstance(weights, np.ndarray):
            if weights.shape:  # not None
                weights = weights.copy()
                weights[idx] = np.nan
    return a, b, weights

def _drop_nans(a, b, weights=None):
    """
    Considers missing values pairwise. 
    If a value is missing in a or b, the corresponding indices are dropped.
         
    Returns
    -------
    a, b, weights : ndarray
        a, b, and weights (if not None) with nans placed at pairwise locations.
    """
    if np.isnan(a).any() or np.isnan(b).any():
        # Avoids mutating original arrays and bypasses read-only issue.
        a, b = a.copy(), b.copy()
        # Find pairwise indices in a and b that have nans.
        idx = np.logical_or(np.isnan(a), np.isnan(b))
        a = np.delete(a, idx)
        b = np.delete(b, idx)
        if isinstance(weights, np.ndarray):
            if weights.shape:  # not None
                weights = weights.copy()
                weights = np.delete(weights, idx)
    return a, b, weights
 
##----------------------------------------------------------------------------.
# Covariance/Correlation functions for xarray 
def _inner(x, y):
    result = np.matmul(x[..., np.newaxis, :], y[..., :, np.newaxis])
    return result[..., 0, 0]

def _xr_inner_product(x, y, dim, dask="parallelized"):
    if dim is not None:
        if isinstance(dim, str):
            dim = [dim]
        if isinstance(dim, tuple):
            dim = list()
        if len(dim) == 2: 
            # TODO reshape data to aggregate_dims x 'time'   
            raise NotImplementedError
        input_core_dims = [dim, dim] # [[x_dim, y_dim]
    else: 
        raise ValueError("Requiring a dimension...")
    return xr.apply_ufunc(_inner, x, y, 
                          input_core_dims=input_core_dims,
                          dask="parallelized",
                          output_dtypes=[float])

def _xr_covariance(x, y, aggregating_dims=None, dask="parallelized"):
    x_mean = x.mean(aggregating_dims)
    y_mean = y.mean(aggregating_dims)
    N = x.count(aggregating_dims)
    return _xr_inner_product(x - x_mean, y - y_mean, dim=aggregating_dims, dask=dask) / N
    
def _xr_pearson_correlation(x, y, aggregating_dims=None, thr=0.0000001, dask="parallelized"):
    x_std = x.std(aggregating_dims) + thr
    y_std = y.std(aggregating_dims) + thr
    return _xr_covariance(x, y, aggregating_dims=aggregating_dims, dask=dask)/(x_std*y_std)

# import bottleneck
# def _xr_rank(x, dim, dask="parallelized"): 
#     return xr.apply_ufunc(bottleneck.rankdata, x,
#                           input_core_dims=[[dim]],  
#                           dask="parallelized")

# def _xr_spearman_correlation(x, y, aggregating_dims=None, thr=0.0000001):
#     x_rank= x.rank(dim=aggregating_dims) 
#     y_rank = y.rank(dim=aggregating_dims)
#     return _xr_pearson_correlation(x_rank,y_rank, aggregating_dims=aggregating_dims, thr=thr)
##----------------------------------------------------------------------------.
<<<<<<< HEAD
def _det_cont_metrics(pred, obs, thr=0.000001, skip_na=True):
=======
def deterministic(pred, obs, 
                  forecast_type="continuous",
                  aggregating_dims=None,
                  exclude_dim=frozenset({})):
    """Compute deterministic skill metrics."""
    if not isinstance(forecast_type, str): 
        raise TypeError("'forecast_type' must be a string specifying the forecast type.")
    if forecast_type not in ["continuous", "categorical"]:
        raise ValueError("'forecast_type' must be either 'continuous' or 'categorical'.") 
    if forecast_type == 'continuous':
        t_i = time.time()
        ds_skill = _deterministic_continuous_metrics(pred = pred,
                                                 obs = obs, 
                                                 aggregating_dims=aggregating_dims,
                                                 exclude_dim=exclude_dim)
        print("- Continuous deterministic verification: {:.2f} minutes".format((time.time() - t_i)/60))
        return ds_skill
    else: 
        t_i = time.time()
        raise NotImplementedError('Categorical forecast skill metrics are not yet implemented.')
        print("- Categorical deterministic verification: {:.2f} minutes".format((time.time() - t_i)/60))
        
def _deterministic_continuous_metrics(pred, obs, 
                                      aggregating_dims = None, 
                                      exclude_dim=frozenset({}),
                                      thr=0.000001):
>>>>>>> 77beedf8
    """Deterministic metrics for continuous predictions forecasts.

    This function expects pred and obs to be 1D vector of same size
    """   
    # TODO robust with median and IQR / MAD 
<<<<<<< HEAD
    ##------------------------------------------------------------------------.
    # Preprocess data (remove NaN if asked)
    if skip_na: 
        pred, obs, _ = _drop_nans(pred, obs)
        # If not non-NaN data, return a vector of nan data
        if len(pred) == 0:
            return np.ones(27)*np.nan
    ##------------------------------------------------------------------------.
=======
    # exclude_dim: 'member'? 
    ##----------------------------------------------------------------------------.
    # - Remove NaN (in aggregating_dims (i.e. time) dimension)
    pred = pred.dropna(dim=aggregating_dims)
    obs = obs.dropna(dim=aggregating_dims)
    # - Align datasets 
    pred, obs = xr.align(pred, obs, join="inner", exclude=exclude_dim)
    ##----------------------------------------------------------------------------.
>>>>>>> 77beedf8
    # - Error 
    error = pred - obs
    error_abs = np.abs(error)
    error_squared = error**2
    error_perc = error_abs/(obs + thr)
<<<<<<< HEAD
    ##------------------------------------------------------------------------.
    # - Mean 
    pred_mean = pred.mean() 
    obs_mean = obs.mean() 
    error_mean = error.mean() 
    ##------------------------------------------------------------------------. 
    # - Standard deviation
    pred_std = pred.std() 
    obs_std = obs.std() 
    error_std = error.std() 
    ##------------------------------------------------------------------------.
=======
    print(1)
    ##-------------------------------------------------------------------------.
    # - Mean
    from dask.diagnostics import ProgressBar
    with ProgressBar():
        pred_mean = pred.mean(aggregating_dims).compute()
    obs_mean = obs.mean(aggregating_dims).compute()
    error_mean = error.mean(aggregating_dims).compute()
    ##-------------------------------------------------------------------------. 
    # - Standard deviation
    pred_std = pred.std(aggregating_dims).compute()
    obs_std = obs.std(aggregating_dims).compute()
    error_std = error.std(aggregating_dims).compute()
    print(2)
    ##-------------------------------------------------------------------------.
>>>>>>> 77beedf8
    # - Coefficient of variability
    pred_CoV = pred_std / (pred_mean + thr) 
    obs_CoV = obs_std / (obs_mean + thr)
    error_CoV = error_std / (error_mean + thr)
<<<<<<< HEAD
    ##------------------------------------------------------------------------.
=======
    ##-------------------------------------------------------------------------.
>>>>>>> 77beedf8
    # - Magnitude metrics
    BIAS = error_mean
    MAE = np.abs(error).mean() 
    MSE = error_squared.mean() 
    RMSE = np.sqrt(MSE)
<<<<<<< HEAD
    
    percBIAS = error_perc.mean()*100
    percMAE = np.abs(error_perc).mean()*100  
    
=======

    percBIAS = error_perc.mean(aggregating_dims).compute()*100
    percMAE = np.abs(error_perc).mean(aggregating_dims).compute()*100  

>>>>>>> 77beedf8
    relBIAS = BIAS / (obs_mean + thr)
    relMAE = MAE / (obs_mean + thr)
    relMSE = MSE / (obs_mean + thr)
    relRMSE = RMSE / (obs_mean + thr)
<<<<<<< HEAD
    ##------------------------------------------------------------------------.
    # - Average metrics 
    rMean = pred_mean / (obs_mean + thr)
    diffMean = pred_mean - obs_mean
    ##------------------------------------------------------------------------.
=======
    ##-------------------------------------------------------------------------.
    # - Average metrics 
    rMean = pred_mean / (obs_mean + thr)
    diffMean = pred_mean - obs_mean
    ##-------------------------------------------------------------------------.
>>>>>>> 77beedf8
    # - Variability metrics 
    rSD = pred_std / (obs_std + thr)
    diffSD = pred_std - obs_std  
    rCoV = pred_CoV / obs_CoV
    diff_CoV = pred_CoV - obs_CoV
<<<<<<< HEAD
    ##------------------------------------------------------------------------.
=======
    ##-------------------------------------------------------------------------.
    print(3)
>>>>>>> 77beedf8
    # - Correlation metrics 
    pearson_R, pearson_R_p_value = scipy.stats.pearsonr(pred, obs)                                  
    pearson_R2 = pearson_R**2

<<<<<<< HEAD
    spearman_R, spearman_R_p_value = scipy.stats.spearmanr(pred, obs)
    spearman_R2 = spearman_R**2
    ##------------------------------------------------------------------------.
    # - Overall skill metrics 
    LTM_forecast_error = ((obs_mean - obs)**2).sum() # Long-term mean as prediction
    NSE = 1 - ( error_squared.sum()/ (LTM_forecast_error + thr) )
    KGE = 1 - ( np.sqrt((pearson_R - 1)**2 + (rSD - 1)**2 + (rMean - 1)**2) )
    ##------------------------------------------------------------------------.
    skills = np.array([pred_CoV,
                       obs_CoV,
                       error_CoV,
                       # Magnitude
                       BIAS,
                       MAE,
                       MSE,
                       RMSE,
                       percBIAS,
                       percMAE,
                       relBIAS,
                       relMAE,
                       relMSE,
                       relRMSE,
                       # Average
                       rMean,
                       diffMean,
                       # Variability
                       rSD,
                       diffSD,
                       rCoV,                    
                       diff_CoV,
                       # Correlation
                       pearson_R, 
                       pearson_R_p_value,
                       pearson_R2,
                       spearman_R,
                       spearman_R_p_value,
                       spearman_R2,
                       # Overall skill 
                       NSE,
                       KGE])
    return skills 
##----------------------------------------------------------------------------.
def _deterministic_continuous_metrics(pred, obs, 
                                      dim = "time", 
                                      skip_na = True,
                                      thr=0.000001):                 
    ds_skill = xr.apply_ufunc(_det_cont_metrics,
                              pred,
                              obs,
                              kwargs = {'thr': thr, 'skip_na': skip_na}, 
                              input_core_dims=[[dim], [dim]],  
                              output_core_dims=[["skill"]],  # returned data has one dimension
                              vectorize=True,
                              dask="parallelized",
                              dask_gufunc_kwargs = {'output_sizes': {'skill': 27,}},                         
                              output_dtypes=['float64'])  # dtype  
    # Compute the skills
    with ProgressBar():                        
        ds_skill = ds_skill.compute()
    # Add skill coordinates
    skill_str = ["pred_CoV", "obs_CoV", "error_CoV",
            # Magnitude
            "BIAS", "MAE", "MSE", "RMSE",
            "percBIAS", "percMAE",
            "relBIAS", "relMAE", "relMSE", "relRMSE",
            # Average
            "rMean", "diffMean",
            # Variability
            "rSD", "diffSD", "rCoV", "diff_CoV",
            # Correlation
            "pearson_R", "pearson_R_p_value", "pearson_R2",
            "spearman_R", "spearman_R_p_value", "spearman_R2",
            # Overall skill 
            "NSE", "KGE"]         
    ds_skill = ds_skill.assign_coords({"skill": skill_str})    
    ##------------------------------------------------------------------------.
=======
    # spearman_R = _xr_spearman_correlation(pred, obs,
    #                                       aggregating_dims=aggregating_dims,
    #                                       thr=thr).compute()
    # spearman_R2 = spearman_R**2
    ##-------------------------------------------------------------------------.
    # - Overall skill metrics 
    print(4)
    LTM_forecast_error = ((obs_mean - obs)**2).sum(aggregating_dims) # Long-term mean as prediction
    NSE = 1 - ( error_squared.sum(aggregating_dims)/ (LTM_forecast_error + thr) )
    NSE = NSE.compute()
    KGE = 1 - ( np.sqrt((pearson_R - 1)**2 + (rSD - 1)**2 + (rMean - 1)**2) )
    ##-------------------------------------------------------------------------.
    # - Create dictionary skill 
    # If dimension is provided as a DataArray or Index
    skill_dict = {"error_CoV": error_CoV,
                    "obs_CoV": obs_CoV,
                    "pred_CoV": pred_CoV,
                    # Magnitude 
                    "BIAS": BIAS,
                    "relBIAS": relBIAS,
                    "percBIAS": percBIAS,
                    "MAE": MAE,
                    "relMAE": relMAE,
                    "percMAE": percMAE,
                    "MSE": MSE,
                    "relMSE": relMSE,
                    "RMSE": RMSE,
                    "relRMSE": relRMSE,
                    # Average
                    "rMean": rMean,
                    "diffMean": diffMean,
                    # Variability 
                    'rSD': rSD,
                    'diffSD': diffSD,
                    "rCoV": rCoV,
                    "diff_CoV": diff_CoV,
                    # Correlation 
                    "pearson_R": pearson_R,
                    "pearson_R2": pearson_R2,
                    # "spearman_R": spearman_R,
                    # "spearman_R2": spearman_R2,
                    # Overall skills
                    "NSE": NSE,
                    "KGE": KGE,
                    }
    # Create skill Dataset 
    skill_index = pd.Index(skill_dict.keys())
    ds_skill = xr.concat(skill_dict.values(), dim=skill_index, coords="all")
    ds_skill = ds_skill.rename({'concat_dim':'skill'})
>>>>>>> 77beedf8
    # Return the skill Dataset
    return ds_skill

#-----------------------------------------------------------------------------.
# #############################
#### Verification Wrappers ####
# #############################
def deterministic(pred, obs, 
                  forecast_type="continuous",
                  aggregating_dim=None,
                  skip_na=True, 
                  thr=0.000001):
    """Compute deterministic skill metrics."""
    if not isinstance(forecast_type, str): 
        raise TypeError("'forecast_type' must be a string specifying the forecast type.")
    if forecast_type not in ["continuous", "categorical"]:
        raise ValueError("'forecast_type' must be either 'continuous' or 'categorical'.") 
    if forecast_type == 'continuous':
        t_i = time.time()
        ds_skill = _deterministic_continuous_metrics(pred = pred,
                                                     obs = obs, 
                                                     dim = aggregating_dim,
                                                     skip_na = skip_na,
                                                     thr = thr)
        print("- Elapsed time for forecast deterministic verification: {:.2f} minutes.".format((time.time() - t_i)/60))
        return ds_skill
    else: 
        raise NotImplementedError('Categorical forecast skill metrics are not yet implemented.')

#-----------------------------------------------------------------------------.
# #############################
#### Spatial Summaries     ####
# #############################
def global_summary(ds, area_coords="area"):
    """Compute global statistics weighted by grid cell area."""
    # Check area_coords
    area_weights = ds[area_coords]/ds[area_coords].values.sum()
    aggregating_dims = list(area_weights.dims)
    ds_weighted = ds.weighted(area_weights)
    return ds_weighted.mean(aggregating_dims)

def latitudinal_summary(ds, lat_dim='lat', lon_dim='lon', lat_res=5):
    """Compute latitudinal (bin) statistics, averaging over longitude."""
    # Check lat_dim and lon_dim 
    # Check lat_res < 90 
    # TODO: lon between -180 and 180 , lat between -90 and 90 
    aggregating_dims = list(ds[lon_dim].dims)
    bins = np.arange(-90,90+lat_res, step=lat_res)
    labels = bins[:-1] + lat_res/2
    return ds.groupby_bins(lat_dim, bins, labels=labels).mean(aggregating_dims) 
    
def longitudinal_summary(ds, lat_dim='lat', lon_dim='lon', lon_res=5):
    """Compute longitudinal (bin) statistics, averaging over latitude."""
    # Check lat_dim and lon_dim 
    # Check lon_res < 180 
    # TODO: lon between -180 and 180 , lat between -90 and 90 
    aggregating_dims = list(ds[lon_dim].dims)
    bins = np.arange(-180,180+lon_res, step=lon_res)
    labels= bins[:-1] + lon_res/2
    return ds.groupby_bins(lon_dim, bins, labels=labels).mean(aggregating_dims) 

#-----------------------------------------------------------------------------.


<|MERGE_RESOLUTION|>--- conflicted
+++ resolved
@@ -9,16 +9,13 @@
 import xarray as xr 
 import numpy as np 
 import pandas as pd
-<<<<<<< HEAD
+import time 
 import scipy.stats
 import time
 from dask.diagnostics import ProgressBar
 
 # https://xskillscore.readthedocs.io/en/stable/api/xskillscore.pearson_r_eff_p_value.html
 ##----------------------------------------------------------------------------.
-=======
-import time 
->>>>>>> 77beedf8
 ## Weighting for equiangular 
 # weights_lat = np.cos(np.deg2rad(lat))
 # weights_lat /= weights_lat.sum()  
@@ -118,42 +115,12 @@
 #     y_rank = y.rank(dim=aggregating_dims)
 #     return _xr_pearson_correlation(x_rank,y_rank, aggregating_dims=aggregating_dims, thr=thr)
 ##----------------------------------------------------------------------------.
-<<<<<<< HEAD
 def _det_cont_metrics(pred, obs, thr=0.000001, skip_na=True):
-=======
-def deterministic(pred, obs, 
-                  forecast_type="continuous",
-                  aggregating_dims=None,
-                  exclude_dim=frozenset({})):
-    """Compute deterministic skill metrics."""
-    if not isinstance(forecast_type, str): 
-        raise TypeError("'forecast_type' must be a string specifying the forecast type.")
-    if forecast_type not in ["continuous", "categorical"]:
-        raise ValueError("'forecast_type' must be either 'continuous' or 'categorical'.") 
-    if forecast_type == 'continuous':
-        t_i = time.time()
-        ds_skill = _deterministic_continuous_metrics(pred = pred,
-                                                 obs = obs, 
-                                                 aggregating_dims=aggregating_dims,
-                                                 exclude_dim=exclude_dim)
-        print("- Continuous deterministic verification: {:.2f} minutes".format((time.time() - t_i)/60))
-        return ds_skill
-    else: 
-        t_i = time.time()
-        raise NotImplementedError('Categorical forecast skill metrics are not yet implemented.')
-        print("- Categorical deterministic verification: {:.2f} minutes".format((time.time() - t_i)/60))
-        
-def _deterministic_continuous_metrics(pred, obs, 
-                                      aggregating_dims = None, 
-                                      exclude_dim=frozenset({}),
-                                      thr=0.000001):
->>>>>>> 77beedf8
     """Deterministic metrics for continuous predictions forecasts.
 
     This function expects pred and obs to be 1D vector of same size
     """   
     # TODO robust with median and IQR / MAD 
-<<<<<<< HEAD
     ##------------------------------------------------------------------------.
     # Preprocess data (remove NaN if asked)
     if skip_na: 
@@ -162,22 +129,11 @@
         if len(pred) == 0:
             return np.ones(27)*np.nan
     ##------------------------------------------------------------------------.
-=======
-    # exclude_dim: 'member'? 
-    ##----------------------------------------------------------------------------.
-    # - Remove NaN (in aggregating_dims (i.e. time) dimension)
-    pred = pred.dropna(dim=aggregating_dims)
-    obs = obs.dropna(dim=aggregating_dims)
-    # - Align datasets 
-    pred, obs = xr.align(pred, obs, join="inner", exclude=exclude_dim)
-    ##----------------------------------------------------------------------------.
->>>>>>> 77beedf8
     # - Error 
     error = pred - obs
     error_abs = np.abs(error)
     error_squared = error**2
     error_perc = error_abs/(obs + thr)
-<<<<<<< HEAD
     ##------------------------------------------------------------------------.
     # - Mean 
     pred_mean = pred.mean() 
@@ -189,81 +145,38 @@
     obs_std = obs.std() 
     error_std = error.std() 
     ##------------------------------------------------------------------------.
-=======
-    print(1)
-    ##-------------------------------------------------------------------------.
-    # - Mean
-    from dask.diagnostics import ProgressBar
-    with ProgressBar():
-        pred_mean = pred.mean(aggregating_dims).compute()
-    obs_mean = obs.mean(aggregating_dims).compute()
-    error_mean = error.mean(aggregating_dims).compute()
-    ##-------------------------------------------------------------------------. 
-    # - Standard deviation
-    pred_std = pred.std(aggregating_dims).compute()
-    obs_std = obs.std(aggregating_dims).compute()
-    error_std = error.std(aggregating_dims).compute()
-    print(2)
-    ##-------------------------------------------------------------------------.
->>>>>>> 77beedf8
     # - Coefficient of variability
     pred_CoV = pred_std / (pred_mean + thr) 
     obs_CoV = obs_std / (obs_mean + thr)
     error_CoV = error_std / (error_mean + thr)
-<<<<<<< HEAD
-    ##------------------------------------------------------------------------.
-=======
-    ##-------------------------------------------------------------------------.
->>>>>>> 77beedf8
+    ##------------------------------------------------------------------------.
     # - Magnitude metrics
     BIAS = error_mean
     MAE = np.abs(error).mean() 
     MSE = error_squared.mean() 
     RMSE = np.sqrt(MSE)
-<<<<<<< HEAD
     
     percBIAS = error_perc.mean()*100
     percMAE = np.abs(error_perc).mean()*100  
     
-=======
-
-    percBIAS = error_perc.mean(aggregating_dims).compute()*100
-    percMAE = np.abs(error_perc).mean(aggregating_dims).compute()*100  
-
->>>>>>> 77beedf8
     relBIAS = BIAS / (obs_mean + thr)
     relMAE = MAE / (obs_mean + thr)
     relMSE = MSE / (obs_mean + thr)
     relRMSE = RMSE / (obs_mean + thr)
-<<<<<<< HEAD
     ##------------------------------------------------------------------------.
     # - Average metrics 
     rMean = pred_mean / (obs_mean + thr)
     diffMean = pred_mean - obs_mean
     ##------------------------------------------------------------------------.
-=======
-    ##-------------------------------------------------------------------------.
-    # - Average metrics 
-    rMean = pred_mean / (obs_mean + thr)
-    diffMean = pred_mean - obs_mean
-    ##-------------------------------------------------------------------------.
->>>>>>> 77beedf8
     # - Variability metrics 
     rSD = pred_std / (obs_std + thr)
     diffSD = pred_std - obs_std  
     rCoV = pred_CoV / obs_CoV
     diff_CoV = pred_CoV - obs_CoV
-<<<<<<< HEAD
-    ##------------------------------------------------------------------------.
-=======
-    ##-------------------------------------------------------------------------.
-    print(3)
->>>>>>> 77beedf8
     # - Correlation metrics 
     pearson_R, pearson_R_p_value = scipy.stats.pearsonr(pred, obs)                                  
     pearson_R2 = pearson_R**2
-
-<<<<<<< HEAD
+    
     spearman_R, spearman_R_p_value = scipy.stats.spearmanr(pred, obs)
     spearman_R2 = spearman_R**2
     ##------------------------------------------------------------------------.
@@ -340,57 +253,6 @@
             "NSE", "KGE"]         
     ds_skill = ds_skill.assign_coords({"skill": skill_str})    
     ##------------------------------------------------------------------------.
-=======
-    # spearman_R = _xr_spearman_correlation(pred, obs,
-    #                                       aggregating_dims=aggregating_dims,
-    #                                       thr=thr).compute()
-    # spearman_R2 = spearman_R**2
-    ##-------------------------------------------------------------------------.
-    # - Overall skill metrics 
-    print(4)
-    LTM_forecast_error = ((obs_mean - obs)**2).sum(aggregating_dims) # Long-term mean as prediction
-    NSE = 1 - ( error_squared.sum(aggregating_dims)/ (LTM_forecast_error + thr) )
-    NSE = NSE.compute()
-    KGE = 1 - ( np.sqrt((pearson_R - 1)**2 + (rSD - 1)**2 + (rMean - 1)**2) )
-    ##-------------------------------------------------------------------------.
-    # - Create dictionary skill 
-    # If dimension is provided as a DataArray or Index
-    skill_dict = {"error_CoV": error_CoV,
-                    "obs_CoV": obs_CoV,
-                    "pred_CoV": pred_CoV,
-                    # Magnitude 
-                    "BIAS": BIAS,
-                    "relBIAS": relBIAS,
-                    "percBIAS": percBIAS,
-                    "MAE": MAE,
-                    "relMAE": relMAE,
-                    "percMAE": percMAE,
-                    "MSE": MSE,
-                    "relMSE": relMSE,
-                    "RMSE": RMSE,
-                    "relRMSE": relRMSE,
-                    # Average
-                    "rMean": rMean,
-                    "diffMean": diffMean,
-                    # Variability 
-                    'rSD': rSD,
-                    'diffSD': diffSD,
-                    "rCoV": rCoV,
-                    "diff_CoV": diff_CoV,
-                    # Correlation 
-                    "pearson_R": pearson_R,
-                    "pearson_R2": pearson_R2,
-                    # "spearman_R": spearman_R,
-                    # "spearman_R2": spearman_R2,
-                    # Overall skills
-                    "NSE": NSE,
-                    "KGE": KGE,
-                    }
-    # Create skill Dataset 
-    skill_index = pd.Index(skill_dict.keys())
-    ds_skill = xr.concat(skill_dict.values(), dim=skill_index, coords="all")
-    ds_skill = ds_skill.rename({'concat_dim':'skill'})
->>>>>>> 77beedf8
     # Return the skill Dataset
     return ds_skill
 
@@ -418,7 +280,9 @@
         print("- Elapsed time for forecast deterministic verification: {:.2f} minutes.".format((time.time() - t_i)/60))
         return ds_skill
     else: 
+        t_i = time.time()
         raise NotImplementedError('Categorical forecast skill metrics are not yet implemented.')
+        print("- Elapsed time for forecast deterministic verification: {:.2f} minutes.".format((time.time() - t_i)/60))
 
 #-----------------------------------------------------------------------------.
 # #############################
