--- conflicted
+++ resolved
@@ -56,16 +56,8 @@
         torch.nn.init.xavier_uniform_(self.conv.weight)
         torch.nn.init.zeros_(self.conv.bias)
 
-<<<<<<< HEAD
-    def pad(self, x):
-        # padded = torch.cat((x[:, :, :, -self.pad_width:], x, x[:, :, :, :self.pad_width]), dim=3)
-        # padded = F.pad(padded, (0, 0, self.pad_width, self.pad_width), 'constant', 0)
-
-        padded = F.pad(x, (self.pad_width, self.pad_width, self.pad_width, self.pad_width), 'constant', 0)
-=======
     def periodicPad(self, x, width, periodic=True):
         """ Periodic padding function.
->>>>>>> d512655f
 
         Parameters
         ----------
